# Python Stuff
*__pycache__/
build/*
dist/*
*.egg-info/*
<<<<<<< HEAD
*doc/
=======
*/doc/build/*

# IDE/Editor Stuff
*.kate-swp
*~
.ropeproject/
>>>>>>> bfc259db
<|MERGE_RESOLUTION|>--- conflicted
+++ resolved
@@ -3,13 +3,9 @@
 build/*
 dist/*
 *.egg-info/*
-<<<<<<< HEAD
-*doc/
-=======
 */doc/build/*
 
 # IDE/Editor Stuff
 *.kate-swp
 *~
-.ropeproject/
->>>>>>> bfc259db
+.ropeproject/